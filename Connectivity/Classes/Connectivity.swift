//
//  Connectivity.swift
//  Connectivity
//
//  Created by Ross Butler on 7/12/17.
//  Copyright © 2017 - 2019 Ross Butler. All rights reserved.
//

import Foundation
import Network
#if canImport(UIKit)
import UIKit
#endif
#if IMPORT_REACHABILITY
import Reachability
#endif

@objcMembers
public class Connectivity: NSObject {
    public typealias Framework = ConnectivityFramework
    public typealias Interface = ConnectivityInterface
    public typealias NetworkConnected = (Connectivity) -> Void
    public typealias NetworkDisconnected = (Connectivity) -> Void
    public typealias Percentage = ConnectivityPercentage
    public typealias Status = ConnectivityStatus
    public typealias ValidationMode = ConnectivityResponseValidationMode
#if canImport(Combine)
    @available(OSX 10.15, iOS 13.0, tvOS 13.0, *)
    public typealias Publisher = ConnectivityPublisher
#endif

    // MARK: State

    /// % successful connections required to be deemed to have connectivity
    public var successThreshold = Connectivity.Percentage(50.0)

    /// URLs to contact in order to check connectivity
    public var connectivityURLs: [URL] = Connectivity
        .defaultConnectivityURLs(shouldUseHTTPS: Connectivity.isHTTPSOnly) {
        didSet {
            if Connectivity.isHTTPSOnly { // if HTTPS only set only allow HTTPS URLs
                connectivityURLs = connectivityURLs.filter { url in
                    return url.absoluteString.lowercased().starts(with: "https")
                }
            }
        }
    }

    /// Optionally configure a bearer token to be sent as part of an Authorization header.
    public var bearerToken: String?

    /// Available network interfaces as of most recent connectivity check.
    public private(set) var availableInterfaces: [Interface] = []

#if canImport(UIKit)
    /// Whether or not the connectivity should be checked when the application becomes active.
    public var checkWhenApplicationDidBecomeActive: Bool = true
#endif

    /// There can be a delay between being informed of a network interface change and the
    /// network actually being available.
    public var connectivityCheckLatency: Double = 0.5

    /// Current network interface as of most recent connectivity check.
    public private(set) var currentInterface: Interface = .other

    /// Regex expected to match connectivity URL response
    public var expectedResponseRegEx = ".*?<BODY>.*?Success.*?</BODY>.*" {
        didSet {
            updateValidator(for: validationMode)
        }
    }

    /// Response expected from connectivity URLs
    public var expectedResponseString = "Success" {
        didSet {
            updateValidator(for: validationMode)
        }
    }

    /// Whether or not to use System Configuration or Network (on iOS 12+) framework.
    public var framework: Connectivity.Framework = .systemConfiguration

    /// Used to for checks using NWPathMonitor
    private var internalQueue: DispatchQueue = DispatchQueue.global(qos: .background)

    /// Whether or not we are currently deemed to have connectivity
    public private(set) var isConnected: Bool = false

    /// Whether or not only HTTPS URLs should be used to check connectivity
    public static var isHTTPSOnly: Bool = true {
        didSet {
            // Only set true if `allow arbitrary loads` is set
            guard let bundleInfo = Bundle.main.infoDictionary,
                let appTransportSecurity = bundleInfo["NSAppTransportSecurity"] as? [String: Any],
                let allowsArbitraryLoads = appTransportSecurity["NSAllowsArbitraryLoads"] as? Bool,
                allowsArbitraryLoads else {
                isHTTPSOnly = true
                return
            }
        }
    }

    /// Whether we are listening for changes in reachability (otherwise performing a one-off connectivity check)
    fileprivate var isObservingInterfaceChanges = false

    /// Whether connectivity checks should be performed without waiting for reachability changes
    public var isPollingEnabled: Bool = false {
        didSet {
            if isObservingInterfaceChanges, oldValue != isPollingEnabled {
                setPollingEnabled(isPollingEnabled)
            }
        }
    }

    // Stores a NWPathMonitor reference - erase type information where Network framework unavailable.
    private var pathMonitor: Any?

    /// Where polling is enabled, the interval at which connectivity checks will be performed.
    public var pollingInterval: Double = 10.0

    /// When polling is enabled, only polls if the result of the last check indicated connectivity not present.
    public var pollWhileOfflineOnly: Bool = false

    /// Status last time a check was performed
    private var previousStatus: ConnectivityStatus = .determining

    /// Queue to callback on
    private var externalQueue: DispatchQueue = DispatchQueue.main

    /// Reachability instance for checking network adapter status
    private let reachability: Reachability

    /// Can be used to set a custom validator conforming to `ConnectivityResponseValidator`
    public var responseValidator: ConnectivityResponseValidator =
        ConnectivityResponseContainsStringValidator()

    /// Returns the appropriate validator for the current validation mode.
    private var responseValidatorFactory: ResponseValidatorFactory {
        return ResponseValidatorFactory(
            validationMode: validationMode,
            expectedResponse: expectedResponseString,
            regEx: expectedResponseRegEx,
            customValidator: responseValidator
        )
    }

    /// Status of the current connection
    public var status: ConnectivityStatus = .determining

    /// Timer for polling connectivity endpoints when not awaiting changes in reachability
    private var timer: Timer?

    /// URL session configuration ignoring cache
    public static var urlSessionConfiguration: URLSessionConfiguration = {
        let sessionConfiguration = URLSessionConfiguration.default
        sessionConfiguration.requestCachePolicy = .reloadIgnoringCacheData
        sessionConfiguration.timeoutIntervalForRequest = 5.0
        sessionConfiguration.timeoutIntervalForResource = 5.0
        return sessionConfiguration
    }()

    /// Method used to determine whether response content is valid
    public var validationMode: ValidationMode = .containsExpectedResponseString {
        didSet {
            updateValidator(for: validationMode)
        }
    }

    /// Callback to invoke when connected
    public var whenConnected: NetworkConnected?

    /// Callback to invoke when disconnected
    public var whenDisconnected: NetworkDisconnected?

    // MARK: Life cycle

    public init(shouldUseHTTPS: Bool = true) {
        type(of: self).isHTTPSOnly = shouldUseHTTPS
        self.reachability = Reachability.forInternetConnection()
    }

    deinit {
        stopNotifier()
    }
}

// Public API
public extension Connectivity {
    /// Textual representation of connectivity state
    override var description: String {
        return "\(status)"
    }

    var isConnectedViaCellular: Bool {
        return isConnected(with: ReachableViaWWAN)
    }

    var isConnectedViaWiFi: Bool {
        return isConnected(with: ReachableViaWiFi)
    }

    var isConnectedViaCellularWithoutInternet: Bool {
        return isDisconnected(with: ReachableViaWWAN)
    }

    var isConnectedViaWiFiWithoutInternet: Bool {
        return isDisconnected(with: ReachableViaWiFi)
    }

    func checkConnectivity(completion: ((Connectivity) -> Void)? = nil) {
        let deadline: DispatchTime = (previousStatus == .notConnected)
            ? DispatchTime.now() + connectivityCheckLatency
            : DispatchTime.now()
        internalQueue.asyncAfter(deadline: deadline) { [weak self] in
            self?.checkConnectivityOnInternalQueue(completion: completion)
        }
    }

    /// Listen for changes in Reachability
    func startNotifier(queue: DispatchQueue = DispatchQueue.main) {
        if isObservingInterfaceChanges { stopNotifier() } // Perform cleanup in event this method called twice
        externalQueue = queue
        isObservingInterfaceChanges = true
        setPollingEnabled(isPollingEnabled)
#if canImport(UIKit)
        observeApplicationDidBecomeActive()
<<<<<<< HEAD
#endif
        if #available(iOS 12.0, tvOS 12.0, *), isNetworkFramework() {
=======
        if #available(OSX 10.14, iOS 12.0, tvOS 12.0, *), isNetworkFramework() {
>>>>>>> c9ec4c09
            startPathMonitorNotifier()
        } else {
            startReachabilityNotifier()
        }
    }

    @available(OSX 10.14, iOS 12.0, tvOS 12.0, *)
    private func startPathMonitorNotifier() {
        let monitor = NWPathMonitor()
        pathMonitor = monitor
        monitor.pathUpdateHandler = { [weak self] _ in
            self?.checkConnectivity()
        }
        monitor.start(queue: internalQueue)
    }

    private func startReachabilityNotifier() {
        checkConnectivity()
        reachability.connectionRequired()
        reachability.startNotifier()
        let notificationCenter = NotificationCenter.default
        notificationCenter.addObserver(
            self,
            selector: #selector(reachabilityDidChange(_:)),
            name: NSNotification.Name.ReachabilityDidChange,
            object: nil
        )
    }

    /// Stop listening for Reachability changes
    func stopNotifier() {
        timer?.invalidate()
        NotificationCenter.default.removeObserver(self)
        if #available(OSX 10.14, iOS 12.0, tvOS 12.0, *), isNetworkFramework() {
            stopPathMonitorNotifier()
        } else {
            stopReachabilityNotifier()
        }
        isObservingInterfaceChanges = false
    }

    @available(OSX 10.14, iOS 12.0, tvOS 12.0, *)
    private func stopPathMonitorNotifier() {
        if isObservingInterfaceChanges, let monitor = pathMonitor as? NWPathMonitor {
            monitor.cancel()
            pathMonitor = nil
        }
    }

    private func stopReachabilityNotifier() {
        if isObservingInterfaceChanges {
            reachability.stopNotifier()
        }
    }
}

// Private API
private extension Connectivity {
#if canImport(UIKit)
    /// Checks connectivity when the application becomes active.
    @objc func applicationDidBecomeActive(_: NSNotification) {
        if checkWhenApplicationDidBecomeActive {
            checkConnectivity()
        }
    }
#endif

    /// Returns a URL request for an Authorization header if the `bearerToken` property is set,
    /// otherwise `nil` is returned.
    func authorizedURLRequest(with url: URL) -> URLRequest? {
        guard let bearerToken = self.bearerToken else { return nil }
        var request = URLRequest(url: url)
        request.setValue("Bearer \(bearerToken)", forHTTPHeaderField: "Authorization")
        return request
    }

    /// Check whether enough tasks have successfully completed to be considered connected.
    private func cancelConnectivityCheck(
        pendingTasks: [URLSessionDataTask],
        successfulChecks: UInt,
        totalChecks: UInt
    ) {
        let isConnected = isThresholdMet(successfulChecks, outOf: totalChecks)
        guard isConnected else { return }
        cancelPendingTasks(pendingTasks)
    }

    /// Cancels tasks in the specified array which haven't yet completed.
    private func cancelPendingTasks(_ tasks: [URLSessionDataTask]) {
        for task in tasks where [.running, .suspended].contains(task.state) {
            task.cancel()
        }
    }

    /// Checks specified URLs for the expected response to determine whether Internet connectivity exists. It is
    /// intended that this function should be called only from `checkConnectivity` to ensure that it is executed
    /// on  `internalQueue`.
    private func checkConnectivityOnInternalQueue(completion: ((Connectivity) -> Void)? = nil) {
        let dispatchGroup = DispatchGroup()
        var tasks: [URLSessionDataTask] = []
        let session: URLSession = urlSession()
        var successfulChecks: UInt = 0, failedChecks: UInt = 0
        let totalChecks: UInt = UInt(connectivityURLs.count)

        // Connectivity check callback
        let completionHandlerForUrl: (URL) -> ((Data?, URLResponse?, Error?) -> Void) = { url in
            return { [weak self] data, response, _ in
                let connectivityCheckSuccess = self?.connectivityCheckSucceeded(
                    for: url,
                    response: response,
                    data: data
                ) ?? false
                connectivityCheckSuccess ? (successfulChecks += 1) : (failedChecks += 1)
                dispatchGroup.leave()
                // Abort early if enough tasks have completed successfully
                self?.cancelConnectivityCheck(
                    pendingTasks: tasks,
                    successfulChecks: successfulChecks,
                    totalChecks: totalChecks
                )
            }
        }

        // Check each of the specified URLs in turn
        tasks = connectivityURLs.map {
            guard let urlRequest = authorizedURLRequest(with: $0) else {
                return session.dataTask(with: $0, completionHandler: completionHandlerForUrl($0))
            }
            return session.dataTask(with: urlRequest, completionHandler: completionHandlerForUrl($0))
        }

        tasks.forEach { task in
            dispatchGroup.enter()
            internalQueue.async {
                task.resume()
            }
        }
        dispatchGroup.notify(queue: externalQueue) { [weak self] in
            let isConnected = self?.isThresholdMet(successfulChecks, outOf: totalChecks) ?? false
            self?.updateStatus(isConnected: isConnected)
            if let strongSelf = self {
                unowned let unownedSelf = strongSelf
                completion?(unownedSelf) // Caller responsible for retaining the reference.
            }
            if let isObserving = self?.isObservingInterfaceChanges, isObserving {
                self?.notifyConnectivityDidChange()
            }
        }
    }

    /// Determines whether or not the connectivity check was successful.
    private func connectivityCheckSucceeded(for url: URL, response: URLResponse?, data: Data?) -> Bool {
        let validator = responseValidatorFactory.manufacture()
        return validator.isResponseValid(url: url, response: response, data: data)
    }

    /// Set of connectivity URLs used by default if none are otherwise specified.
    static func defaultConnectivityURLs(shouldUseHTTPS: Bool) -> [URL] {
        var result: [URL] = []
        let connectivityURLs: [String] = shouldUseHTTPS
            ? ["https://www.apple.com/library/test/success.html",
               "https://captive.apple.com/hotspot-detect.html"] // Replace with custom URLs
            : ["http://www.apple.com/library/test/success.html",
               "http://apple.com/library/test/success.html",
               "http://www.appleiphonecell.com/library/test/success.html",
               "http://www.itools.info/library/test/success.html",
               "http://www.ibook.info/library/test/success.html",
               "http://www.airport.us/library/test/success.html",
               "http://www.thinkdifferent.us/library/test/success.html",
               "http://captive.apple.com/hotspot-detect.html"]
        for connectivityURLStr in connectivityURLs {
            if let connectivityURL = URL(string: connectivityURLStr) {
                result.append(connectivityURL)
            }
        }
        return result
    }

    func interface(with networkStatus: NetworkStatus) -> ConnectivityInterface {
        switch networkStatus {
        case ReachableViaWiFi:
            return .wifi
        case ReachableViaWWAN:
            return .cellular
        default:
            return .other
        }
    }

    @available(OSX 10.14, iOS 12.0, tvOS 12.0, *)
    func interface(with path: NWPath) -> ConnectivityInterface {
        if path.usesInterfaceType(.wifi) {
            return .wifi
        } else if path.usesInterfaceType(.cellular) {
            return .cellular
        } else {
            return .other
        }
    }

    @available(OSX 10.14, iOS 12.0, tvOS 12.0, *)
    func interfaces(with path: NWPath) -> [ConnectivityInterface] {
        return path.availableInterfaces.map { interface in
            switch interface.type {
            case .cellular:
                return .cellular
            case .loopback:
                return .loopback
            case .other:
                return .other
            case .wifi:
                return .wifi
            case .wiredEthernet:
                return .ethernet
            @unknown default:
                return .other
            }
        }
    }

    /// Determines whether connected with the given method.
    func isConnected(with networkStatus: NetworkStatus) -> Bool {
        if #available(OSX 10.14, iOS 12.0, tvOS 12.0, *), isNetworkFramework() {
            var isNetworkInterfaceMatch: Bool = false
            if let monitor = self.pathMonitor as? NWPathMonitor, let interface = interfaceType(from: networkStatus) {
                isNetworkInterfaceMatch = monitor.currentPath.availableInterfaces.map { $0.type }.contains(interface)
                return isConnected && isNetworkInterfaceMatch
            }
            return false
        } else {
            return isConnected && reachability.currentReachabilityStatus() == networkStatus
        }
    }

    /// Determines whether connected with the given method without Internet access (no connectivity).
    func isDisconnected(with networkStatus: NetworkStatus) -> Bool {
        if #available(OSX 10.14, iOS 12.0, tvOS 12.0, *), isNetworkFramework() {
            var isNetworkInterfaceMatch: Bool = false
            if let monitor = self.pathMonitor as? NWPathMonitor, let interface = interfaceType(from: networkStatus) {
                isNetworkInterfaceMatch = monitor.currentPath.availableInterfaces.map { $0.type }.contains(interface)
                return !isConnected && isNetworkInterfaceMatch
            }
            return false
        } else {
            return !isConnected && reachability.currentReachabilityStatus() == networkStatus
        }
    }

    /// Maps a NetworkStatus to a NWInterface.InterfaceType, if possible.
    @available(OSX 10.14, iOS 12.0, tvOS 12.0, *)
    private func interfaceType(from networkStatus: NetworkStatus) -> NWInterface.InterfaceType? {
        switch networkStatus {
        case ReachableViaWiFi:
            return .wifi
        case ReachableViaWWAN:
            return .cellular
        default:
            return nil
        }
    }

    /// Determines whether enough connectivity checks have succeeded to be considered connected.
    private func isThresholdMet(_ successfulChecks: UInt, outOf totalChecks: UInt) -> Bool {
        return Percentage(successfulChecks, outOf: totalChecks) >= successThreshold
    }

    /// Whether or not the we should use the Network framework on iOS 12+.
    func isNetworkFramework() -> Bool {
        return framework == .network
    }

    /// Posts notification and invokes the appropriate callback when a change in connectivity has occurred.
    private func notifyConnectivityDidChange() {
        let callback = isConnected ? whenConnected : whenDisconnected
        let currentStatus = status
        unowned let unownedSelf = self // Caller responsible for maintaining the reference
        if statusHasChanged(previousStatus: previousStatus, currentStatus: currentStatus) {
            NotificationCenter.default.post(name: .ConnectivityDidChange, object: unownedSelf)
            callback?(unownedSelf)
        }
        previousStatus = currentStatus // Update for the next connectivity check
    }

#if canImport(UIKit)
    // Registers Connectivity as an observer of the `UIApplication.didBecomeActiveNotification` notification.
    private func observeApplicationDidBecomeActive() {
        let notificationCenter = NotificationCenter.default
        notificationCenter.addObserver(
            self,
            selector: #selector(applicationDidBecomeActive(_:)),
            name: UIApplication.didBecomeActiveNotification,
            object: nil
        )
    }
#endif

    /// Checks connectivity when the polling timer fires.
    @objc private func pollingTimerDidFire() {
        if shouldPoll() {
            checkConnectivity()
        }
    }

    private func shouldPoll() -> Bool {
        return isPollingEnabled && (!pollWhileOfflineOnly || (pollWhileOfflineOnly && !isConnected))
    }

    /// Checks connectivity when change in reachability observed
    @objc func reachabilityDidChange(_: NSNotification) {
        checkConnectivity()
    }

    /// Checks connectivity every <polling interval> seconds rather than waiting for changes in Reachability status
    func setPollingEnabled(_ enabled: Bool) {
        timer?.invalidate()
        guard enabled else { return }
        timer = Timer.scheduledTimer(
            timeInterval: pollingInterval,
            target: self,
            selector: #selector(pollingTimerDidFire),
            userInfo: nil,
            repeats: true
        )
    }

    /// Determines the connectivity status using info provided by `NetworkStatus`.
    func status(from networkStatus: NetworkStatus, isConnected: Bool) -> ConnectivityStatus {
        let currentStatus: ConnectivityStatus
        switch networkStatus {
        case ReachableViaWWAN:
            currentStatus = isConnected ? .connectedViaCellular : .connectedViaCellularWithoutInternet
        case ReachableViaWiFi:
            currentStatus = isConnected ? .connectedViaWiFi : .connectedViaWiFiWithoutInternet
        default: // Needed as Obj-C Int-backed enum
            currentStatus = isConnected ? .connected : .notConnected
        }
        return currentStatus
    }

    /// Determines the connectivity status using network interface info provided by `NWPath`.
    @available(OSX 10.14, iOS 12.0, tvOS 12.0, *)
    func status(from path: NWPath, isConnected: Bool) -> ConnectivityStatus {
        let currentInterface = interface(with: path)
        let currentStatus: ConnectivityStatus
        if currentInterface == .wifi {
            currentStatus = isConnected ? .connectedViaWiFi : .connectedViaWiFiWithoutInternet
        } else if currentInterface == .cellular {
            currentStatus = isConnected ? .connectedViaCellular : .connectedViaCellularWithoutInternet
        } else {
            currentStatus = isConnected ? .connected : .notConnected
        }
        return currentStatus
    }

    /// Determines whether a change in connectivity has taken place.
    private func statusHasChanged(previousStatus: ConnectivityStatus?, currentStatus: ConnectivityStatus) -> Bool {
        guard let previousStatus = previousStatus else {
            return true
        }
        return previousStatus != currentStatus
    }

    /// Updates the connectivity status using network interface info provided by `NWPath`.
    @available(OSX 10.14, iOS 12.0, tvOS 12.0, *)
    func updateStatus(from path: NWPath, isConnected: Bool) {
        availableInterfaces = interfaces(with: path)
        currentInterface = interface(with: path)
        self.isConnected = isConnected
        status = status(from: path, isConnected: isConnected)
    }

    /// Updates the connectivity status using info provided by `NetworkStatus`.
    func updateStatus(from networkStatus: NetworkStatus, isConnected: Bool) {
        let currentInterface = interface(with: networkStatus)
        availableInterfaces = [currentInterface]
        self.currentInterface = currentInterface
        self.isConnected = isConnected
        status = status(from: networkStatus, isConnected: isConnected)
    }

    /// Convenience method - updates the connectivity status using info provided by `NetworkStatus`.
    func updateStatus(isConnected: Bool) {
        switch framework {
        case .network:
            if #available(OSX 10.14, iOS 12.0, tvOS 12.0, *) {
                let monitor = (pathMonitor as? NWPathMonitor) ?? NWPathMonitor()
                updateStatus(from: monitor.currentPath, isConnected: isConnected)
            } else { // Fallback to SystemConfiguration framework.
                let networkStatus = reachability.currentReachabilityStatus()
                updateStatus(from: networkStatus, isConnected: isConnected)
            }
        case .systemConfiguration:
            let networkStatus = reachability.currentReachabilityStatus()
            // Reachability can report NotReachable in instances where it is possible to make a connection
            // - NWPathMonitor can provide a more accurate result.
            if #available(OSX 10.14, iOS 12.0, tvOS 12.0, *), isConnected, networkStatus == NotReachable {
                let monitor = (pathMonitor as? NWPathMonitor) ?? NWPathMonitor()
                updateStatus(from: monitor.currentPath, isConnected: isConnected)
            } else {
                updateStatus(from: networkStatus, isConnected: isConnected)
            }
        }
    }

    /// Updates the validator when the validation mode changes.
    func updateValidator(for _: ValidationMode) {
        let validator = responseValidatorFactory.manufacture()
        responseValidator = validator
    }

    /// Returns URLSession configured with the urlSessionConfiguration property.
    func urlSession() -> URLSession {
        return URLSession(configuration: type(of: self).urlSessionConfiguration)
    }
}<|MERGE_RESOLUTION|>--- conflicted
+++ resolved
@@ -225,12 +225,8 @@
         setPollingEnabled(isPollingEnabled)
 #if canImport(UIKit)
         observeApplicationDidBecomeActive()
-<<<<<<< HEAD
 #endif
-        if #available(iOS 12.0, tvOS 12.0, *), isNetworkFramework() {
-=======
         if #available(OSX 10.14, iOS 12.0, tvOS 12.0, *), isNetworkFramework() {
->>>>>>> c9ec4c09
             startPathMonitorNotifier()
         } else {
             startReachabilityNotifier()
